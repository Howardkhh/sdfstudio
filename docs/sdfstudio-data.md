# Data

This is a short documentation of sdfstudio's data format and it is organized as:

- [Dataset format](#Dataset-format)
- [Existing datasets](#Existing-dataset)
- [Customize your own dataset](#Custom-dataset)

# Dataset format
<<<<<<< HEAD
We use scan65 of DTU scene to show how the data are organized. It looks like the following:
=======
We use scan65 of the DTU dataset to show how sdfstudio's data are organized. It looks like the following:
>>>>>>> 7a53f7ee
```bash
└── scan65
  └── meta_data.json
  ├── pairs.txt
  ├── 000000_rgb.png
  ├── 000000_normal.npy
  ├── 000000_depth.npy
  ├── .....
```
The json file (meta_data.json) stores meta data of the scene, it has the following format:
```yaml
{
    "camera_model": "OPENCV",   # camera model, currently only opencv is supported
    "height": 384,              # height of the images
    "width": 384,               # width of the images
    "has_mono_prior": true,     # contains monocualr prior or not
    "pairs": "paris.txt",       # pairs file used for multi-view photometric consistency loss
    "worldtogt": [[ 1, 0, 0, 0], # world to gt transformation, it's usefule for evauation
                  [ 0, 1, 0, 0],
                  [ 0, 0, 1, 0],
                  [ 0, 0, 0, 1]],
    "scene_box": {
        "aabb": [[-1, -1, -1],  # aabb for the bbox
                 [1, 1, 1]],
        "near": 0.5,            # near plane for each image
        "far": 4.5,             # far plane for each image
        "radius": 1.0,          # radius of ROI region in scene
        "collider_type": "near_far"   
        # collider_type can be "near_far", "box", "sphere", 
        # it indicates how do we determine the near and far for each ray 
        # 1. near_far means we use the same near and far value for each ray
        # 2. box means we compute the intersection with bbox 
        # 3. sphere means we compute the intersection with sphere
    },
    "frames": [   # this contains information for each image
        {
            # note all paths are relateive path
            # path of rgb image
            "rgb_path": "000000_rgb.png",   
            # camera to world transform
            "camtoworld": [[0.9702627062797546, -0.014742869883775711, -0.2416049987077713, 0.6601868867874146],
                           [0.007479910273104906, 0.9994929432868958, -0.03095100075006485, 0.07803472131490707],
                           [0.2419387847185135, 0.028223417699337006, 0.9698809385299683, -2.6397712230682373],
                           [0.0, 0.0, 0.0, 1.0 ]],
            # intrinsic of current imaga
            "intrinsics": [[925.5457763671875, -7.8512319305446e-05, 199.4256591796875, 0.0],
                           [0.0, 922.6160278320312, 198.10269165039062, 0.0 ],
                           [0.0, 0.0, 1.0, 0.0 ],
                           [0.0, 0.0, 0.0, 1.0 ]],
            # path of monocular depth prior
            "mono_depth_path": "000000_depth.npy",
            # path of monocular normal prior
            "mono_normal_path": "000000_normal.npy"
        },
        ...
    ]    
}
```

The `paris.txt` is used for multi-view photometric consistency loss. It has the following format:
```bash
# ref image, source image 1, source image 2, ..., source image N
000000.png 000032.png 000023.png 000028.png 000031.png 000029.png 000030.png 000024.png 000002.png 000015.png 000025.png ...
000001.png 000033.png 000003.png 000022.png 000016.png 000027.png 000023.png 000007.png 000011.png 000026.png 000024.png ...
...
```
# Existing datasets

We adapted the dataset used in MonoSDF to sdfstudio format and it can be downloaded with
```
ns-download-data sdfstudio --dataset-name DATASET_NAME
```
The `DATASET_NAME` can be chosen from `sdfstudio-demo-data, dtu, replica, scannet, tanks-and-temple, tanks-and-temple-highres, all`. Use `all` if you want to download all the dataset.

Note that for the DTU dataset, you should use `--pipeline.model.sdf-field.inside-outside False` and for the indoor dataset you should use `--pipeline.model.sdf-field.inside-outside True` druing training.

We also provide the preprocessed heritage data from neuralreconW and it can be downloaded with
```
ns-download-data sdfstudio --dataset-name heritage
```

# Customize your own dataset

You could implement your own data-parser to use custom dataset or convert your dataset to sdfstudio's data format as shown above. Here we provide an example of converting scannet dataset to sdfstudio's data format. Please change the path accordingly.
```bash
python scripts/datasets/process_scannet_to_sdfstudio.py --input_path /home/yuzh/Projects/datasets/scannet/scene0050_00 --output_path data/custom/scannet_scene0050_00
```

Next, you can extract monocular depths and normals (please install [omnidata model](https://github.com/EPFL-VILAB/omnidata) before running the command):
```bash
python scripts/datasets/extract_monocular_cues.py --task normal --img_path data/custom/scannet_scene0050_00/ --output_path data/custom/scannet_scene0050_00 --omnidata_path YOUR_OMNIDATA_PATH --pretrained_models PRETRAINED_MODELS
python scripts/datasets/extract_monocular_cues.py --task normal --img_path data/custom/scannet_scene0050_00/ --output_path data/custom/scannet_scene0050_00 --omnidata_path YOUR_OMNIDATA_PATH --pretrained_models PRETRAINED_MODELS
```<|MERGE_RESOLUTION|>--- conflicted
+++ resolved
@@ -7,11 +7,7 @@
 - [Customize your own dataset](#Custom-dataset)
 
 # Dataset format
-<<<<<<< HEAD
-We use scan65 of DTU scene to show how the data are organized. It looks like the following:
-=======
 We use scan65 of the DTU dataset to show how sdfstudio's data are organized. It looks like the following:
->>>>>>> 7a53f7ee
 ```bash
 └── scan65
   └── meta_data.json
